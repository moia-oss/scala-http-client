lazy val root = (project in file("."))
  .settings(
    name := "scala-http-client",
    organization := "io.moia",
    licenses += ("Apache-2.0", url("http://www.apache.org/licenses/LICENSE-2.0")),
    scmInfo := Some(ScmInfo(url("https://github.com/moia-dev/scala-http-client"), "scm:git@github.com:moia-dev/scala-http-client.git")),
    homepage := Some(url("https://github.com/moia-dev/scala-http-client")),
    scalaVersion := "2.13.1",
    crossScalaVersions := List("2.13.1", "2.12.10"),
    scalacOptions ++= {
      CrossVersion.partialVersion(scalaVersion.value) match {
        case Some((2, 12)) => scalacOptions_2_12
        case Some((2, 13)) => scalacOptions_2_13
        case _             => Seq()
      }
    },
    libraryDependencies ++= akkaDependencies ++ awsDependencies ++ testDependencies ++ loggingDependencies ++ scalaDependencies
  )
  .settings(sonatypeSettings: _*)
  .configs(IntegrationTest)
  .settings(
    scalafmtOnCompile := true,
    Defaults.itSettings,
    scalacOptions in IntegrationTest := (scalacOptions in Compile).value.filterNot(_ == "-Ywarn-dead-code")
  )
  .settings(sbtGitSettings)
  .enablePlugins(
    GitVersioning,
    GitBranchPrompt
  )

<<<<<<< HEAD
val akkaVersion     = "2.6.11"
val akkaHttpVersion = "10.2.3"
=======
val akkaVersion     = "2.6.12"
val akkaHttpVersion = "10.2.2"
>>>>>>> c19af68c

lazy val akkaDependencies = Seq(
  "com.typesafe.akka" %% "akka-stream"       % akkaVersion,
  "com.typesafe.akka" %% "akka-stream-typed" % akkaVersion,
  "com.typesafe.akka" %% "akka-http"         % akkaHttpVersion,
  "com.typesafe.akka" %% "akka-testkit"      % akkaVersion     % Test,
  "com.typesafe.akka" %% "akka-http-testkit" % akkaHttpVersion % Test
)

lazy val awsJavaSdkVersion = "2.15.69"
lazy val awsDependencies = Seq(
  "software.amazon.awssdk" % "core" % awsJavaSdkVersion,
  "software.amazon.awssdk" % "sts"  % awsJavaSdkVersion
)

lazy val testDependencies = Seq(
  "org.scalatest"  %% "scalatest"        % "3.2.3"   % Test,
  "org.mockito"    %% "mockito-scala"    % "1.16.15" % Test,
  "org.mock-server" % "mockserver-netty" % "5.11.2"  % Test
)

lazy val loggingDependencies = Seq(
  "com.typesafe.scala-logging" %% "scala-logging"   % "3.9.2",
  "ch.qos.logback"              % "logback-classic" % "1.2.3" % Test
)

lazy val scalaDependencies = Seq(
  "org.scala-lang.modules" %% "scala-collection-compat" % "2.3.2"
)

scapegoatVersion in ThisBuild := "1.4.4"

lazy val scalacOptions_2_12 = Seq(
  "-unchecked",
  "-deprecation",
  "-language:_",
  "-target:jvm-1.8",
  "-encoding",
  "UTF-8",
  "-Xfatal-warnings",
  "-Ywarn-unused-import",
  "-Yno-adapted-args",
  "-Ywarn-dead-code",
  "-Ywarn-inaccessible",
  "-Ywarn-infer-any",
  "-Ywarn-nullary-override",
  "-Ywarn-nullary-unit"
)

lazy val scalacOptions_2_13 = Seq(
  "-unchecked",
  "-deprecation",
  "-language:_",
  "-target:jvm-1.8",
  "-encoding",
  "UTF-8",
  "-Xfatal-warnings",
  "-Ywarn-dead-code",
  "-Ymacro-annotations"
)

lazy val sonatypeSettings = {
  import xerial.sbt.Sonatype._
  Seq(
    publishTo := sonatypePublishTo.value,
    sonatypeProfileName := organization.value,
    publishMavenStyle := true,
    sonatypeProjectHosting := Some(GitHubHosting("moia-dev", "scala-http-client", "oss-support@moia.io")),
    credentials += Credentials(Path.userHome / ".sbt" / "sonatype_credential")
  )
}

lazy val sbtVersionRegex = "v([0-9]+.[0-9]+.[0-9]+)-?(.*)?".r

lazy val sbtGitSettings = Seq(
  git.useGitDescribe := true,
  git.baseVersion := "0.0.0",
  git.uncommittedSignifier := None,
  git.gitTagToVersionNumber := {
    case sbtVersionRegex(v, "")         => Some(v)
    case sbtVersionRegex(v, "SNAPSHOT") => Some(s"$v-SNAPSHOT")
    case sbtVersionRegex(v, s)          => Some(s"$v-$s-SNAPSHOT")
    case _                              => None
  }
)<|MERGE_RESOLUTION|>--- conflicted
+++ resolved
@@ -29,13 +29,8 @@
     GitBranchPrompt
   )
 
-<<<<<<< HEAD
-val akkaVersion     = "2.6.11"
+val akkaVersion     = "2.6.12"
 val akkaHttpVersion = "10.2.3"
-=======
-val akkaVersion     = "2.6.12"
-val akkaHttpVersion = "10.2.2"
->>>>>>> c19af68c
 
 lazy val akkaDependencies = Seq(
   "com.typesafe.akka" %% "akka-stream"       % akkaVersion,
