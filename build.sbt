--- conflicted
+++ resolved
@@ -43,13 +43,8 @@
 
 lazy val testDependencies = Seq(
   "org.scalatest"   %% "scalatest"       % "3.1.1"  % Test,
-<<<<<<< HEAD
-  "org.mockito"     %% "mockito-scala"   % "1.13.0" % Test,
-  "org.mock-server" % "mockserver-netty" % "5.10"  % Test
-=======
   "org.mockito"     %% "mockito-scala"   % "1.13.5" % Test,
-  "org.mock-server" % "mockserver-netty" % "5.9.0"  % Test
->>>>>>> 8853f518
+  "org.mock-server" % "mockserver-netty" % "5.10.0"  % Test
 )
 
 lazy val loggingDependencies = Seq(
