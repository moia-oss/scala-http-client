lazy val root = (project in file("."))
  .settings(
    name := "scala-http-client",
    organization := "io.moia",
    version := "1.3.1",
    licenses += ("Apache-2.0", url("http://www.apache.org/licenses/LICENSE-2.0")),
    scmInfo := Some(ScmInfo(url("https://github.com/moia-dev/scala-http-client"), "scm:git@github.com:moia-dev/scala-http-client.git")),
    homepage := Some(url("https://github.com/moia-dev/scala-http-client")),
    scalaVersion := "2.13.1",
    crossScalaVersions := List("2.13.1", "2.12.10"),
    scalacOptions ++= {
      CrossVersion.partialVersion(scalaVersion.value) match {
        case Some((2, 12)) => scalacOptions_2_12
        case Some((2, 13)) => scalacOptions_2_13
        case _             => Seq()
      }
    },
    libraryDependencies ++= akkaDependencies ++ awsDependencies ++ testDependencies ++ loggingDependencies
  )
  .settings(sonatypeSettings: _*)
  .configs(IntegrationTest)
  .settings(
    scalafmtOnCompile := true,
    Defaults.itSettings,
    scalacOptions in IntegrationTest := (scalacOptions in Compile).value.filterNot(_ == "-Ywarn-dead-code")
  )

val akkaVersion     = "2.5.29"
val akkaHttpVersion = "10.1.11"

lazy val akkaDependencies = Seq(
  "com.typesafe.akka" %% "akka-stream"       % akkaVersion,
  "com.typesafe.akka" %% "akka-http"         % akkaHttpVersion,
  "com.typesafe.akka" %% "akka-testkit"      % akkaVersion % Test,
  "com.typesafe.akka" %% "akka-http-testkit" % akkaHttpVersion % Test
)

<<<<<<< HEAD
lazy val awsJavaSdkVersion = "1.11.742"
=======
lazy val awsJavaSdkVersion = "1.11.744"
>>>>>>> 72d01f5f
lazy val awsDependencies = Seq(
  "com.amazonaws" % "aws-java-sdk-core" % awsJavaSdkVersion,
  "com.amazonaws" % "aws-java-sdk-sts"  % awsJavaSdkVersion
)

lazy val testDependencies = Seq(
  "org.scalatest"   %% "scalatest"       % "3.1.1"  % Test,
  "org.mockito"     %% "mockito-scala"   % "1.11.4" % Test,
  "org.mock-server" % "mockserver-netty" % "5.9.0"  % Test
)

lazy val loggingDependencies = Seq(
  "com.typesafe.scala-logging" %% "scala-logging"  % "3.9.2",
  "ch.qos.logback"             % "logback-classic" % "1.2.3" % Test
)

scapegoatVersion in ThisBuild := "1.4.1"

lazy val scalacOptions_2_12 = Seq(
  "-unchecked",
  "-deprecation",
  "-language:_",
  "-target:jvm-1.8",
  "-encoding",
  "UTF-8",
  "-Xfatal-warnings",
  "-Ywarn-unused-import",
  "-Yno-adapted-args",
  "-Ywarn-dead-code",
  "-Ywarn-inaccessible",
  "-Ywarn-infer-any",
  "-Ywarn-nullary-override",
  "-Ywarn-nullary-unit"
)

lazy val scalacOptions_2_13 = Seq(
  "-unchecked",
  "-deprecation",
  "-language:_",
  "-target:jvm-1.8",
  "-encoding",
  "UTF-8",
  "-Xfatal-warnings",
  "-Ywarn-dead-code",
  "-Ymacro-annotations"
)

lazy val sonatypeSettings = {
  import xerial.sbt.Sonatype._
  Seq(
    publishTo := sonatypePublishTo.value,
    sonatypeProfileName := organization.value,
    publishMavenStyle := true,
    sonatypeProjectHosting := Some(GitHubHosting("moia-dev", "scala-http-client", "oss-support@moia.io")),
    credentials += Credentials(Path.userHome / ".sbt" / "sonatype_credential")
  )
}<|MERGE_RESOLUTION|>--- conflicted
+++ resolved
@@ -35,11 +35,7 @@
   "com.typesafe.akka" %% "akka-http-testkit" % akkaHttpVersion % Test
 )
 
-<<<<<<< HEAD
-lazy val awsJavaSdkVersion = "1.11.742"
-=======
 lazy val awsJavaSdkVersion = "1.11.744"
->>>>>>> 72d01f5f
 lazy val awsDependencies = Seq(
   "com.amazonaws" % "aws-java-sdk-core" % awsJavaSdkVersion,
   "com.amazonaws" % "aws-java-sdk-sts"  % awsJavaSdkVersion
