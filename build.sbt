lazy val root = (project in file("."))
  .settings(
    name := "scala-http-client",
    organization := "io.moia",
    licenses += ("Apache-2.0", url("http://www.apache.org/licenses/LICENSE-2.0")),
    scmInfo := Some(ScmInfo(url("https://github.com/moia-dev/scala-http-client"), "scm:git@github.com:moia-dev/scala-http-client.git")),
    homepage := Some(url("https://github.com/moia-dev/scala-http-client")),
    scalaVersion := "2.13.1",
    crossScalaVersions := List("2.13.1", "2.12.10"),
    scalacOptions ++= {
      CrossVersion.partialVersion(scalaVersion.value) match {
        case Some((2, 12)) => scalacOptions_2_12
        case Some((2, 13)) => scalacOptions_2_13
        case _             => Seq()
      }
    },
    libraryDependencies ++= akkaDependencies ++ awsDependencies ++ testDependencies ++ loggingDependencies ++ scalaDependencies
  )
  .settings(sonatypeSettings: _*)
  .configs(IntegrationTest)
  .settings(
    scalafmtOnCompile := true,
    Defaults.itSettings,
    scalacOptions in IntegrationTest := (scalacOptions in Compile).value.filterNot(_ == "-Ywarn-dead-code")
  )
  .settings(sbtGitSettings)
  .enablePlugins(
    GitVersioning,
    GitBranchPrompt
  )

val akkaVersion     = "2.6.10"
val akkaHttpVersion = "10.2.1"

lazy val akkaDependencies = Seq(
  "com.typesafe.akka" %% "akka-stream"       % akkaVersion,
  "com.typesafe.akka" %% "akka-http"         % akkaHttpVersion,
  "com.typesafe.akka" %% "akka-testkit"      % akkaVersion     % Test,
  "com.typesafe.akka" %% "akka-http-testkit" % akkaHttpVersion % Test
)

lazy val awsJavaSdkVersion = "2.15.29"
lazy val awsDependencies = Seq(
  "software.amazon.awssdk" % "core" % awsJavaSdkVersion,
  "software.amazon.awssdk" % "sts"  % awsJavaSdkVersion
)

lazy val testDependencies = Seq(
  "org.scalatest"   %% "scalatest"       % "3.2.2"  % Test,
<<<<<<< HEAD
  "org.mockito"     %% "mockito-scala"   % "1.16.3" % Test,
  "org.mock-server" % "mockserver-netty" % "5.11.1" % Test
=======
  "org.mockito"     %% "mockito-scala"   % "1.16.0" % Test,
  "org.mock-server" % "mockserver-netty" % "5.11.2" % Test
>>>>>>> 0bf6153d
)

lazy val loggingDependencies = Seq(
  "com.typesafe.scala-logging" %% "scala-logging"   % "3.9.2",
  "ch.qos.logback"              % "logback-classic" % "1.2.3" % Test
)

lazy val scalaDependencies = Seq(
  "org.scala-lang.modules" %% "scala-collection-compat" % "2.2.0"
)

scapegoatVersion in ThisBuild := "1.4.4"

lazy val scalacOptions_2_12 = Seq(
  "-unchecked",
  "-deprecation",
  "-language:_",
  "-target:jvm-1.8",
  "-encoding",
  "UTF-8",
  "-Xfatal-warnings",
  "-Ywarn-unused-import",
  "-Yno-adapted-args",
  "-Ywarn-dead-code",
  "-Ywarn-inaccessible",
  "-Ywarn-infer-any",
  "-Ywarn-nullary-override",
  "-Ywarn-nullary-unit"
)

lazy val scalacOptions_2_13 = Seq(
  "-unchecked",
  "-deprecation",
  "-language:_",
  "-target:jvm-1.8",
  "-encoding",
  "UTF-8",
  "-Xfatal-warnings",
  "-Ywarn-dead-code",
  "-Ymacro-annotations"
)

lazy val sonatypeSettings = {
  import xerial.sbt.Sonatype._
  Seq(
    publishTo := sonatypePublishTo.value,
    sonatypeProfileName := organization.value,
    publishMavenStyle := true,
    sonatypeProjectHosting := Some(GitHubHosting("moia-dev", "scala-http-client", "oss-support@moia.io")),
    credentials += Credentials(Path.userHome / ".sbt" / "sonatype_credential")
  )
}

lazy val sbtVersionRegex = "v([0-9]+.[0-9]+.[0-9]+)-?(.*)?".r

lazy val sbtGitSettings = Seq(
  git.useGitDescribe := true,
  git.baseVersion := "0.0.0",
  git.uncommittedSignifier := None,
  git.gitTagToVersionNumber := {
    case sbtVersionRegex(v, "")         => Some(v)
    case sbtVersionRegex(v, "SNAPSHOT") => Some(s"$v-SNAPSHOT")
    case sbtVersionRegex(v, s)          => Some(s"$v-$s-SNAPSHOT")
    case _                              => None
  }
)<|MERGE_RESOLUTION|>--- conflicted
+++ resolved
@@ -47,13 +47,8 @@
 
 lazy val testDependencies = Seq(
   "org.scalatest"   %% "scalatest"       % "3.2.2"  % Test,
-<<<<<<< HEAD
-  "org.mockito"     %% "mockito-scala"   % "1.16.3" % Test,
-  "org.mock-server" % "mockserver-netty" % "5.11.1" % Test
-=======
   "org.mockito"     %% "mockito-scala"   % "1.16.0" % Test,
   "org.mock-server" % "mockserver-netty" % "5.11.2" % Test
->>>>>>> 0bf6153d
 )
 
 lazy val loggingDependencies = Seq(
