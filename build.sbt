--- conflicted
+++ resolved
@@ -46,13 +46,8 @@
 )
 
 lazy val testDependencies = Seq(
-<<<<<<< HEAD
-  "org.scalatest"   %% "scalatest"       % "3.2.1"  % Test,
+  "org.scalatest"   %% "scalatest"       % "3.2.2"  % Test,
   "org.mockito"     %% "mockito-scala"   % "1.15.0" % Test,
-=======
-  "org.scalatest"   %% "scalatest"       % "3.2.2"  % Test,
-  "org.mockito"     %% "mockito-scala"   % "1.14.8" % Test,
->>>>>>> 32d58677
   "org.mock-server" % "mockserver-netty" % "5.11.1" % Test
 )
 
